--- conflicted
+++ resolved
@@ -1,11 +1,7 @@
 """AMQP Messaging Framework for Python"""
-<<<<<<< HEAD
 from __future__ import absolute_import
 
-VERSION = (2, 0, 0, "a1")
-=======
-VERSION = (1, 4, 3)
->>>>>>> 1abf80c8
+VERSION = (2, 0, 0, "a2")
 __version__ = ".".join(map(str, VERSION[0:3])) + "".join(VERSION[3:])
 __author__ = "Ask Solem"
 __contact__ = "ask@celeryproject.org"
