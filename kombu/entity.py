--- conflicted
+++ resolved
@@ -261,7 +261,7 @@
             mandatory (bool): Currently not supported.
             immediate (bool): Currently not supported.
         """
-        if isinstance(message, string_t):
+        if isinstance(message, str):
             message = self.Message(message)
         exchange = exchange or self.name
         return self.channel.basic_publish(
@@ -805,7 +805,6 @@
         return not self.auto_delete
 
     @classmethod
-<<<<<<< HEAD
     def from_dict(self, queue,
                   exchange=None,
                   exchange_type=None,
@@ -850,51 +849,6 @@
             consumer_arguments=consumer_arguments,
             bindings=bindings,
         )
-=======
-    def from_dict(cls, queue, **options):
-        binding_key = options.get('binding_key') or options.get('routing_key')
-
-        e_durable = options.get('exchange_durable')
-        if e_durable is None:
-            e_durable = options.get('durable')
-
-        e_auto_delete = options.get('exchange_auto_delete')
-        if e_auto_delete is None:
-            e_auto_delete = options.get('auto_delete')
-
-        q_durable = options.get('queue_durable')
-        if q_durable is None:
-            q_durable = options.get('durable')
-
-        q_auto_delete = options.get('queue_auto_delete')
-        if q_auto_delete is None:
-            q_auto_delete = options.get('auto_delete')
-
-        e_arguments = options.get('exchange_arguments')
-        q_arguments = options.get('queue_arguments')
-        b_arguments = options.get('binding_arguments')
-        c_arguments = options.get('consumer_arguments')
-        bindings = options.get('bindings')
-
-        exchange = Exchange(options.get('exchange'),
-                            type=options.get('exchange_type'),
-                            delivery_mode=options.get('delivery_mode'),
-                            routing_key=options.get('routing_key'),
-                            durable=e_durable,
-                            auto_delete=e_auto_delete,
-                            arguments=e_arguments)
-        return Queue(queue,
-                     exchange=exchange,
-                     routing_key=binding_key,
-                     durable=q_durable,
-                     exclusive=options.get('exclusive'),
-                     auto_delete=q_auto_delete,
-                     no_ack=options.get('no_ack'),
-                     queue_arguments=q_arguments,
-                     binding_arguments=b_arguments,
-                     consumer_arguments=c_arguments,
-                     bindings=bindings)
->>>>>>> 4a690cef
 
     def as_dict(self, recurse=False):
         res = super().as_dict(recurse)
