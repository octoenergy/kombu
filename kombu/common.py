"""Common Utilities."""
import amqp.abstract
import os
import socket
import threading

from collections import deque
from contextlib import contextmanager
from functools import partial
from itertools import count
from numbers import Number
from typing import (
    Any, Callable, Dict, Iterator, List, Mapping,
    MutableSet, Optional, Sequence, Union, cast,
)
from uuid import uuid4, uuid3, NAMESPACE_OID

from amqp import RecoverableConnectionError

from .entity import Exchange, Queue
from .log import get_logger
from .serialization import registry as serializers
from .utils import abstract
from .utils.typing import Timeout
from .utils.uuid import uuid

try:
    from _thread import get_ident
except ImportError:                             # pragma: no cover
    try:                                        # noqa
        from thread import get_ident            # noqa
    except ImportError:                         # pragma: no cover
        from dummy_thread import get_ident      # noqa

__all__ = [
    'Broadcast', 'maybe_declare', 'uuid',
    'itermessages', 'send_reply',
    'collect_replies', 'insured', 'drain_consumer',
    'eventloop',
]

#: Prefetch count can't exceed short.
PREFETCH_COUNT_MAX = 0xFFFF

logger = get_logger(__name__)

_node_id = None


def get_node_id() -> int:
    global _node_id
    if _node_id is None:
        _node_id = uuid4().int
    return _node_id


def generate_oid(node_id: int, process_id: int, thread_id: int,
                 instance: Any) -> str:
    ent = '%x-%x-%x-%x' % (
        node_id, process_id, thread_id, id(instance))
    return str(uuid3(NAMESPACE_OID, ent))


<<<<<<< HEAD
def oid_from(instance: Any) -> str:
    return generate_oid(get_node_id(), os.getpid(), get_ident(), instance)
=======
def oid_from(instance, threads=True):
    return generate_oid(
        get_node_id(),
        os.getpid(),
        get_ident() if threads else 0,
        instance,
    )
>>>>>>> 4a690cef


class Broadcast(Queue):
    """Broadcast queue.

    Convenience class used to define broadcast queues.

    Every queue instance will have a unique name,
    and both the queue and exchange is configured with auto deletion.

    Arguments:
        name (str): This is used as the name of the exchange.
        queue (str): By default a unique id is used for the queue
            name for every consumer.  You can specify a custom
            queue name here.
        **kwargs (Any): See :class:`~kombu.Queue` for a list
            of additional keyword arguments supported.
    """

    attrs = Queue.attrs + (('queue', None),)

    def __init__(self, name: Optional[str]=None,
                 queue: Optional[abstract.Entity]=None,
                 auto_delete: bool=True,
                 exchange: Optional[Union[Exchange, str]]=None,
                 alias: Optional[str]=None, **kwargs) -> None:
        queue = queue or 'bcast.{0}'.format(uuid())
        return super().__init__(
            alias=alias or name,
            queue=queue,
            name=queue,
            auto_delete=auto_delete,
            exchange=(exchange if exchange is not None
                      else Exchange(name, type='fanout')),
            **kwargs
        )


def declaration_cached(entity: abstract.Entity,
                       channel: amqp.abstract.Channel) -> bool:
    return entity in channel.connection.client.declared_entities


<<<<<<< HEAD
def maybe_declare(entity: abstract.Entity,
                  channel: Optional[amqp.abstract.Channel]=None,
                  retry: bool=False, **retry_policy) -> bool:
=======
def maybe_declare(entity, channel=None, retry=False, **retry_policy):
    """Declare entity (cached)."""
>>>>>>> 4a690cef
    is_bound = entity.is_bound
    orig = entity

    if not is_bound:
        assert channel
        entity = entity.bind(channel)

    if channel is None:
        assert is_bound
        channel = entity.channel

    declared = ident = None
    if channel.connection and entity.can_cache_declaration:
        declared = channel.connection.client.declared_entities
        ident = hash(entity)
        if ident in declared:
            return False

    if retry:
        return _imaybe_declare(entity, declared, ident,
                               channel, orig, **retry_policy)
    return _maybe_declare(entity, declared, ident, channel, orig)


<<<<<<< HEAD
def _maybe_declare(entity: abstract.Entity, declared: MutableSet, ident: int,
                   channel: Optional[amqp.abstract.Channel],
                   orig: Optional[abstract.Entity]=None) -> bool:
    channel = channel or entity.channel
=======
def _maybe_declare(entity, declared, ident, channel, orig=None):
>>>>>>> 4a690cef
    if not channel.connection:
        raise RecoverableConnectionError('channel disconnected')
    entity.declare(channel=channel)
    if declared is not None and ident:
        declared.add(ident)
    if orig is not None:
        orig.name = entity.name
    return True


def _imaybe_declare(entity: abstract.Entity,
                    declared: MutableSet,
                    ident: int,
                    channel: Optional[amqp.abstract.Channel],
                    orig: Optional[abstract.Entity]=None,
                    **retry_policy) -> bool:
    return entity.channel.connection.client.ensure(
        entity, _maybe_declare, **retry_policy)(
            entity, declared, ident, channel, orig)


<<<<<<< HEAD
def drain_consumer(
        consumer: abstract.Consumer,
        limit: Optional[int]=1, timeout: Timeout=None,
        callbacks: Sequence[Callable]=None) -> Iterator[abstract.Message]:
    acc = deque()  # type: deque
=======
def drain_consumer(consumer, limit=1, timeout=None, callbacks=None):
    """Drain messages from consumer instance."""
    acc = deque()
>>>>>>> 4a690cef

    def on_message(body: Any, message: Any) -> None:
        acc.append((body, message))

    consumer.callbacks = [on_message] + (cast(List, callbacks) or [])

    with consumer:
        for _ in eventloop(consumer.channel.connection.client,
                           limit=limit, timeout=timeout, ignore_timeouts=True):
            try:
                yield acc.popleft()
            except IndexError:
                pass


<<<<<<< HEAD
def itermessages(
        conn: abstract.Connection,
        channel: Optional[amqp.abstract.Channel],
        queue: abstract.Entity,
        limit: Optional[int]=1, timeout: Timeout=None,
        callbacks: Sequence[Callable]=None,
        **kwargs) -> Iterator[abstract.Message]:
=======
def itermessages(conn, channel, queue, limit=1, timeout=None,
                 callbacks=None, **kwargs):
    """Iterator over messages."""
>>>>>>> 4a690cef
    return drain_consumer(
        conn.Consumer(queues=[queue], channel=channel, **kwargs),
        limit=limit, timeout=timeout, callbacks=callbacks,
    )


def eventloop(conn: abstract.Connection,
              limit: Optional[int]=None,
              timeout: Timeout=None,
              ignore_timeouts: bool=False) -> Iterator[Any]:
    """Best practice generator wrapper around ``Connection.drain_events``.

    Able to drain events forever, with a limit, and optionally ignoring
    timeout errors (a timeout of 1 is often used in environments where
    the socket can get "stuck", and is a best practice for Kombu consumers).

    ``eventloop`` is a generator.

    Examples:
        >>> from kombu.common import eventloop

        >>> def run(conn):
        ...     it = eventloop(conn, timeout=1, ignore_timeouts=True)
        ...     next(it)   # one event consumed, or timed out.
        ...
        ...     for _ in eventloop(conn, timeout=1, ignore_timeouts=True):
        ...         pass  # loop forever.

    It also takes an optional limit parameter, and timeout errors
    are propagated by default::

        for _ in eventloop(connection, limit=1, timeout=1):
            ...

    See Also:
        :func:`itermessages`, which is an event loop bound to one or more
        consumers, that yields any messages received.
    """
    it = range(limit) if limit else count()
    for i in it:
        try:
            yield conn.drain_events(timeout=timeout)
        except socket.timeout:
            if timeout and not ignore_timeouts:  # pragma: no cover
                raise


def send_reply(exchange: Union[abstract.Exchange, str],
               req: abstract.Message, msg: Any,
               producer: Optional[abstract.Producer]=None,
               retry: bool=False,
               retry_policy: Optional[Mapping]=None, **props) -> None:
    """Send reply for request.

    Arguments:
        exchange (kombu.Exchange, str): Reply exchange
        req (~kombu.Message): Original request, a message with
            a ``reply_to`` property.
        producer (kombu.Producer): Producer instance
        retry (bool): If true must retry according to
            the ``reply_policy`` argument.
        retry_policy (Dict): Retry settings.
        **props (Any): Extra properties.
    """
    return producer.publish(
        msg, exchange=exchange,
        retry=retry, retry_policy=retry_policy,
        **dict({'routing_key': req.properties['reply_to'],
                'correlation_id': req.properties.get('correlation_id'),
                'serializer': serializers.type_to_name[req.content_type],
                'content_encoding': req.content_encoding}, **props)
    )


<<<<<<< HEAD
def collect_replies(
        conn: abstract.Connection,
        channel: Optional[amqp.abstract.Channel],
        queue: abstract.Entity,
        *args, **kwargs) -> Iterator[Any]:
    """Generator collecting replies from ``queue``"""
=======
def collect_replies(conn, channel, queue, *args, **kwargs):
    """Generator collecting replies from ``queue``."""
>>>>>>> 4a690cef
    no_ack = kwargs.setdefault('no_ack', True)
    received = False
    try:
        for body, message in itermessages(conn, channel, queue,
                                          *args, **kwargs):
            if not no_ack:
                message.ack()
            received = True
            yield body
    finally:
        if received:
            channel.after_reply_message_received(queue.name)


def _ensure_errback(exc: Exception, interval: Number) -> None:
    logger.error(
        'Connection error: %r. Retry in %ss\n', exc, interval,
        exc_info=True,
    )


@contextmanager
def _ignore_errors(conn) -> Iterator:
    try:
        yield
    except conn.connection_errors + conn.channel_errors:
        pass


def ignore_errors(conn: abstract.Connection,
                  fun: Optional[Callable]=None, *args, **kwargs) -> Any:
    """Ignore connection and channel errors.

    The first argument must be a connection object, or any other object
    with ``connection_error`` and ``channel_error`` attributes.

    Can be used as a function:

    .. code-block:: python

        def example(connection):
            ignore_errors(connection, consumer.channel.close)

    or as a context manager:

    .. code-block:: python

        def example(connection):
            with ignore_errors(connection):
                consumer.channel.close()


    Note:
        Connection and channel errors should be properly handled,
        and not ignored.  Using this function is only acceptable in a cleanup
        phase, like when a connection is lost or at shutdown.
    """
    if fun:
        with _ignore_errors(conn):
            return fun(*args, **kwargs)
    return _ignore_errors(conn)


def revive_connection(connection: abstract.Connection,
                      channel: amqp.abstract.Channel,
                      on_revive: Optional[Callable]=None) -> None:
    if on_revive:
        on_revive(channel)


<<<<<<< HEAD
def insured(pool: abstract.Resource,
            fun: Callable,
            args: Sequence, kwargs: Dict,
            errback: Optional[Callable]=None,
            on_revive: Optional[Callable]=None, **opts) -> Any:
    """Ensures function performing broker commands completes
    despite intermittent connection failures."""
=======
def insured(pool, fun, args, kwargs, errback=None, on_revive=None, **opts):
    """Function wrapper to handle connection errors.

    Ensures function performing broker commands completes
    despite intermittent connection failures.
    """
>>>>>>> 4a690cef
    errback = errback or _ensure_errback

    with pool.acquire(block=True) as conn:
        conn.ensure_connection(errback=errback)
        # we cache the channel for subsequent calls, this has to be
        # reset on revival.
        channel = conn.default_channel
        revive = partial(revive_connection, conn, on_revive=on_revive)
        insured = conn.autoretry(fun, channel, errback=errback,
                                 on_revive=revive, **opts)
        retval, _ = insured(*args, **dict(kwargs, connection=conn))
        return retval


class QoS:
    """Thread safe increment/decrement of a channels prefetch_count.

    Arguments:
        callback (Callable): Function used to set new prefetch count,
            e.g. ``consumer.qos`` or ``channel.basic_qos``.  Will be called
            with a single ``prefetch_count`` keyword argument.
        initial_value (int): Initial prefetch count value..

    Example:
        >>> from kombu import Consumer, Connection
        >>> connection = Connection('amqp://')
        >>> consumer = Consumer(connection)
        >>> qos = QoS(consumer.qos, initial_prefetch_count=2)
        >>> qos.update()  # set initial

        >>> qos.value
        2

        >>> def in_some_thread():
        ...     qos.increment_eventually()

        >>> def in_some_other_thread():
        ...     qos.decrement_eventually()

        >>> while 1:
        ...    if qos.prev != qos.value:
        ...        qos.update()  # prefetch changed so update.

    It can be used with any function supporting a ``prefetch_count`` keyword
    argument::

        >>> channel = connection.channel()
        >>> QoS(channel.basic_qos, 10)


        >>> def set_qos(prefetch_count):
        ...     print('prefetch count now: %r' % (prefetch_count,))
        >>> QoS(set_qos, 10)
    """
<<<<<<< HEAD
    prev = None  # type: Optional[int]
=======

    prev = None
>>>>>>> 4a690cef

    def __init__(self, callback: Callable,
                 initial_value: Optional[int]) -> None:
        self.callback = callback
        self._mutex = threading.RLock()
        self.value = initial_value or 0

    def increment_eventually(self, n: int=1) -> int:
        """Increment the value, but do not update the channels QoS.

        Note:
            The MainThread will be responsible for calling :meth:`update`
            when necessary.
        """
        with self._mutex:
            if self.value:
                self.value = self.value + max(n, 0)
        return self.value

    def decrement_eventually(self, n: int=1) -> int:
        """Decrement the value, but do not update the channels QoS.

        Note:
            The MainThread will be responsible for calling :meth:`update`
            when necessary.
        """
        with self._mutex:
            if self.value:
                self.value -= n
                if self.value < 1:
                    self.value = 1
        return self.value

    def set(self, pcount: int) -> int:
        """Set channel prefetch_count setting."""
        if pcount != self.prev:
            new_value = pcount
            if pcount > PREFETCH_COUNT_MAX:
                logger.warn('QoS: Disabled: prefetch_count exceeds %r',
                            PREFETCH_COUNT_MAX)
                new_value = 0
            logger.debug('basic.qos: prefetch_count->%s', new_value)
            self.callback(prefetch_count=new_value)
            self.prev = pcount
        return pcount

    def update(self) -> int:
        """Update prefetch count with current value."""
        with self._mutex:
            return self.set(self.value)<|MERGE_RESOLUTION|>--- conflicted
+++ resolved
@@ -61,18 +61,13 @@
     return str(uuid3(NAMESPACE_OID, ent))
 
 
-<<<<<<< HEAD
-def oid_from(instance: Any) -> str:
-    return generate_oid(get_node_id(), os.getpid(), get_ident(), instance)
-=======
-def oid_from(instance, threads=True):
+def oid_from(instance: Any, threads: bool = True) -> str:
     return generate_oid(
         get_node_id(),
         os.getpid(),
         get_ident() if threads else 0,
         instance,
     )
->>>>>>> 4a690cef
 
 
 class Broadcast(Queue):
@@ -116,14 +111,11 @@
     return entity in channel.connection.client.declared_entities
 
 
-<<<<<<< HEAD
 def maybe_declare(entity: abstract.Entity,
-                  channel: Optional[amqp.abstract.Channel]=None,
-                  retry: bool=False, **retry_policy) -> bool:
-=======
-def maybe_declare(entity, channel=None, retry=False, **retry_policy):
+                  channel: amqp.abstract.Channel = None,
+                  retry: bool = False,
+                  **retry_policy) -> bool:
     """Declare entity (cached)."""
->>>>>>> 4a690cef
     is_bound = entity.is_bound
     orig = entity
 
@@ -148,14 +140,10 @@
     return _maybe_declare(entity, declared, ident, channel, orig)
 
 
-<<<<<<< HEAD
 def _maybe_declare(entity: abstract.Entity, declared: MutableSet, ident: int,
                    channel: Optional[amqp.abstract.Channel],
-                   orig: Optional[abstract.Entity]=None) -> bool:
+                   orig: abstract.Entity = None) -> bool:
     channel = channel or entity.channel
-=======
-def _maybe_declare(entity, declared, ident, channel, orig=None):
->>>>>>> 4a690cef
     if not channel.connection:
         raise RecoverableConnectionError('channel disconnected')
     entity.declare(channel=channel)
@@ -177,17 +165,13 @@
             entity, declared, ident, channel, orig)
 
 
-<<<<<<< HEAD
 def drain_consumer(
         consumer: abstract.Consumer,
-        limit: Optional[int]=1, timeout: Timeout=None,
-        callbacks: Sequence[Callable]=None) -> Iterator[abstract.Message]:
-    acc = deque()  # type: deque
-=======
-def drain_consumer(consumer, limit=1, timeout=None, callbacks=None):
+        limit: int = 1,
+        timeout: Timeout = None,
+        callbacks: Sequence[Callable] = None) -> Iterator[abstract.Message]:
     """Drain messages from consumer instance."""
     acc = deque()
->>>>>>> 4a690cef
 
     def on_message(body: Any, message: Any) -> None:
         acc.append((body, message))
@@ -203,19 +187,15 @@
                 pass
 
 
-<<<<<<< HEAD
 def itermessages(
         conn: abstract.Connection,
         channel: Optional[amqp.abstract.Channel],
         queue: abstract.Entity,
-        limit: Optional[int]=1, timeout: Timeout=None,
-        callbacks: Sequence[Callable]=None,
+        limit: int = 1,
+        timeout: Timeout = None,
+        callbacks: Sequence[Callable] = None,
         **kwargs) -> Iterator[abstract.Message]:
-=======
-def itermessages(conn, channel, queue, limit=1, timeout=None,
-                 callbacks=None, **kwargs):
     """Iterator over messages."""
->>>>>>> 4a690cef
     return drain_consumer(
         conn.Consumer(queues=[queue], channel=channel, **kwargs),
         limit=limit, timeout=timeout, callbacks=callbacks,
@@ -223,9 +203,9 @@
 
 
 def eventloop(conn: abstract.Connection,
-              limit: Optional[int]=None,
-              timeout: Timeout=None,
-              ignore_timeouts: bool=False) -> Iterator[Any]:
+              limit: int = None,
+              timeout: Timeout = None,
+              ignore_timeouts: bool = False) -> Iterator[Any]:
     """Best practice generator wrapper around ``Connection.drain_events``.
 
     Able to drain events forever, with a limit, and optionally ignoring
@@ -265,9 +245,9 @@
 
 def send_reply(exchange: Union[abstract.Exchange, str],
                req: abstract.Message, msg: Any,
-               producer: Optional[abstract.Producer]=None,
-               retry: bool=False,
-               retry_policy: Optional[Mapping]=None, **props) -> None:
+               producer: abstract.Producer = None,
+               retry: bool = False,
+               retry_policy: Mapping = None, **props) -> None:
     """Send reply for request.
 
     Arguments:
@@ -290,17 +270,12 @@
     )
 
 
-<<<<<<< HEAD
 def collect_replies(
         conn: abstract.Connection,
         channel: Optional[amqp.abstract.Channel],
         queue: abstract.Entity,
         *args, **kwargs) -> Iterator[Any]:
-    """Generator collecting replies from ``queue``"""
-=======
-def collect_replies(conn, channel, queue, *args, **kwargs):
     """Generator collecting replies from ``queue``."""
->>>>>>> 4a690cef
     no_ack = kwargs.setdefault('no_ack', True)
     received = False
     try:
@@ -331,7 +306,7 @@
 
 
 def ignore_errors(conn: abstract.Connection,
-                  fun: Optional[Callable]=None, *args, **kwargs) -> Any:
+                  fun: Callable = None, *args, **kwargs) -> Any:
     """Ignore connection and channel errors.
 
     The first argument must be a connection object, or any other object
@@ -366,27 +341,21 @@
 
 def revive_connection(connection: abstract.Connection,
                       channel: amqp.abstract.Channel,
-                      on_revive: Optional[Callable]=None) -> None:
+                      on_revive: Callable = None) -> None:
     if on_revive:
         on_revive(channel)
 
 
-<<<<<<< HEAD
 def insured(pool: abstract.Resource,
             fun: Callable,
             args: Sequence, kwargs: Dict,
-            errback: Optional[Callable]=None,
-            on_revive: Optional[Callable]=None, **opts) -> Any:
-    """Ensures function performing broker commands completes
-    despite intermittent connection failures."""
-=======
-def insured(pool, fun, args, kwargs, errback=None, on_revive=None, **opts):
+            errback: Callable = None,
+            on_revive: Callable = None, **opts) -> Any:
     """Function wrapper to handle connection errors.
 
     Ensures function performing broker commands completes
     despite intermittent connection failures.
     """
->>>>>>> 4a690cef
     errback = errback or _ensure_errback
 
     with pool.acquire(block=True) as conn:
@@ -441,12 +410,7 @@
         ...     print('prefetch count now: %r' % (prefetch_count,))
         >>> QoS(set_qos, 10)
     """
-<<<<<<< HEAD
-    prev = None  # type: Optional[int]
-=======
-
-    prev = None
->>>>>>> 4a690cef
+    prev = None  # type: int
 
     def __init__(self, callback: Callable,
                  initial_value: Optional[int]) -> None:
