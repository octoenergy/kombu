from __future__ import absolute_import

from itertools import count

import anyjson

from kombu.transport import base


class Message(base.Message):

    def __init__(self, *args, **kwargs):
        self.throw_decode_error = kwargs.get('throw_decode_error', False)
        super(Message, self).__init__(*args, **kwargs)

    def decode(self):
        if self.throw_decode_error:
            raise ValueError("can't decode message")
        return super(Message, self).decode()


class Channel(base.StdChannel):
    open = True
    throw_decode_error = False
    _ids = count(1)

    def __init__(self, connection):
        self.connection = connection
        self.called = []
        self.deliveries = count(1)
        self.to_deliver = []
        self.events = {'basic_return': set()}
<<<<<<< HEAD
=======
        self.channel_id = next(self._ids)
>>>>>>> 6b77885c

    def _called(self, name):
        self.called.append(name)

    def __contains__(self, key):
        return key in self.called

    def exchange_declare(self, *args, **kwargs):
        self._called('exchange_declare')

    def prepare_message(self, body, priority=0, content_type=None,
            content_encoding=None, headers=None, properties={}):
        self._called('prepare_message')
        return dict(body=body,
                    headers=headers,
                    properties=properties,
                    priority=priority,
                    content_type=content_type,
                    content_encoding=content_encoding)

    def basic_publish(self, message, exchange='', routing_key='',
            mandatory=False, immediate=False, **kwargs):
        self._called('basic_publish')
        return message, exchange, routing_key

    def exchange_delete(self, *args, **kwargs):
        self._called('exchange_delete')

    def queue_declare(self, *args, **kwargs):
        self._called('queue_declare')

    def queue_bind(self, *args, **kwargs):
        self._called('queue_bind')

    def queue_unbind(self, *args, **kwargs):
        self._called('queue_unbind')

    def queue_delete(self, queue, if_unused=False, if_empty=False, **kwargs):
        self._called('queue_delete')

    def basic_get(self, *args, **kwargs):
        self._called('basic_get')
        try:
            return self.to_deliver.pop()
        except IndexError:
            pass

    def queue_purge(self, *args, **kwargs):
        self._called('queue_purge')

    def basic_consume(self, *args, **kwargs):
        self._called('basic_consume')

    def basic_cancel(self, *args, **kwargs):
        self._called('basic_cancel')

    def basic_ack(self, *args, **kwargs):
        self._called('basic_ack')

    def basic_recover(self, requeue=False):
        self._called('basic_recover')

    def exchange_bind(self, *args, **kwargs):
        self._called('exchange_bind')

    def exchange_unbind(self, *args, **kwargs):
        self._called('exchange_unbind')

    def close(self):
        self._called('close')

    def message_to_python(self, message, *args, **kwargs):
        self._called('message_to_python')
        return Message(self, body=anyjson.dumps(message),
                delivery_tag=next(self.deliveries),
                throw_decode_error=self.throw_decode_error,
                content_type='application/json', content_encoding='utf-8')

    def flow(self, active):
        self._called('flow')

    def basic_reject(self, delivery_tag, requeue=False):
        if requeue:
            return self._called('basic_reject:requeue')
        return self._called('basic_reject')

    def basic_qos(self, prefetch_size=0, prefetch_count=0,
            apply_global=False):
        self._called('basic_qos')


class Connection(object):
    connected = True

    def __init__(self, client):
        self.client = client

    def channel(self):
        return Channel(self)


class Transport(base.Transport):

    def establish_connection(self):
        return Connection(self.client)

    def create_channel(self, connection):
        return connection.channel()

    def drain_events(self, connection, **kwargs):
        return 'event'

    def close_connection(self, connection):
        connection.connected = False<|MERGE_RESOLUTION|>--- conflicted
+++ resolved
@@ -30,10 +30,7 @@
         self.deliveries = count(1)
         self.to_deliver = []
         self.events = {'basic_return': set()}
-<<<<<<< HEAD
-=======
         self.channel_id = next(self._ids)
->>>>>>> 6b77885c
 
     def _called(self, name):
         self.called.append(name)
