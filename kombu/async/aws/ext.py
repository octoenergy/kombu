# -*- coding: utf-8 -*-
<<<<<<< HEAD

=======
"""Amazon boto interface."""
from __future__ import absolute_import, unicode_literals
>>>>>>> 4a690cef

try:
    import boto
except ImportError:  # pragma: no cover
    boto = get_regions = ResultSet = RegionInfo = XmlHandler = None

    class _void: ...  # noqa
    AWSAuthConnection = AWSQueryConnection = _void  # noqa

    class BotoError(Exception): ...  # noqa
    exception = _void()
    exception.SQSError = BotoError
    exception.SQSDecodeError = BotoError
else:
    from boto import exception
    from boto.connection import AWSAuthConnection, AWSQueryConnection
    from boto.handler import XmlHandler
    from boto.resultset import ResultSet
    from boto.regioninfo import RegionInfo, get_regions

__all__ = [
    'exception', 'AWSAuthConnection', 'AWSQueryConnection',
    'XmlHandler', 'ResultSet', 'RegionInfo', 'get_regions',
]<|MERGE_RESOLUTION|>--- conflicted
+++ resolved
@@ -1,11 +1,5 @@
 # -*- coding: utf-8 -*-
-<<<<<<< HEAD
-
-=======
 """Amazon boto interface."""
-from __future__ import absolute_import, unicode_literals
->>>>>>> 4a690cef
-
 try:
     import boto
 except ImportError:  # pragma: no cover
