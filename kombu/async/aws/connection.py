--- conflicted
+++ resolved
@@ -1,10 +1,5 @@
 # -*- coding: utf-8 -*-
-<<<<<<< HEAD
-=======
 """Amazon AWS Connection."""
-from __future__ import absolute_import, unicode_literals
-
->>>>>>> 4a690cef
 from io import BytesIO
 
 from vine import promise, transform
@@ -37,13 +32,8 @@
 ]
 
 
-<<<<<<< HEAD
 class AsyncHTTPResponse:
-=======
-@python_2_unicode_compatible
-class AsyncHTTPResponse(object):
     """Async HTTP Response."""
->>>>>>> 4a690cef
 
     def __init__(self, response):
         self.response = response
@@ -83,14 +73,9 @@
         return repr(self.response)
 
 
-<<<<<<< HEAD
 class AsyncHTTPConnection:
-=======
-@python_2_unicode_compatible
-class AsyncHTTPConnection(object):
     """Async HTTP Connection."""
 
->>>>>>> 4a690cef
     Request = Request
     Response = AsyncHTTPResponse
 
@@ -173,12 +158,8 @@
     scheme = 'https'
 
 
-<<<<<<< HEAD
 class AsyncConnection:
-=======
-class AsyncConnection(object):
     """Async AWS Connection."""
->>>>>>> 4a690cef
 
     def __init__(self, http_client=None, **kwargs):
         if boto is None:
