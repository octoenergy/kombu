"""Amazon SQS Transport.

Amazon SQS transport module for Kombu.  This package implements an AMQP-like
interface on top of Amazons SQS service, with the goal of being optimized for
high performance and reliability.

The default settings for this module are focused now on high performance in
task queue situations where tasks are small, idempotent and run very fast.

SQS Features supported by this transport:
  Long Polling:
    http://docs.aws.amazon.com/AWSSimpleQueueService/latest/SQSDeveloperGuide/
      sqs-long-polling.html

    Long polling is enabled by setting the `wait_time_seconds` transport
    option to a number > 1.  Amazon supports up to 20 seconds.  This is
    disabled for now, but will be enabled by default in the near future.

  Batch API Actions:
   http://docs.aws.amazon.com/AWSSimpleQueueService/latest/SQSDeveloperGuide/
     sqs-batch-api.html

    The default behavior of the SQS Channel.drain_events() method is to
    request up to the 'prefetch_count' messages on every request to SQS.
    These messages are stored locally in a deque object and passed back
    to the Transport until the deque is empty, before triggering a new
    API call to Amazon.

    This behavior dramatically speeds up the rate that you can pull tasks
    from SQS when you have short-running tasks (or a large number of workers).

    When a Celery worker has multiple queues to monitor, it will pull down
    up to 'prefetch_count' messages from queueA and work on them all before
    moving on to queueB.  If queueB is empty, it will wait up until
    'polling_interval' expires before moving back and checking on queueA.
"""
import collections
import socket
import string

from queue import Empty

from vine import transform, ensure_promise, promise

from kombu.async import get_event_loop
from kombu.async.aws import sqs as _asynsqs
from kombu.async.aws.ext import boto, exception
from kombu.async.aws.sqs.connection import AsyncSQSConnection, SQSConnection
from kombu.async.aws.sqs.ext import regions
from kombu.async.aws.sqs.message import Message
from kombu.log import get_logger
from kombu.utils import scheduling
from kombu.utils.encoding import bytes_to_str, safe_str
from kombu.utils.json import loads, dumps
from kombu.utils.objects import cached_property

from . import virtual

logger = get_logger(__name__)

# dots are replaced by dash, all other punctuation
# replaced by underscore.
CHARS_REPLACE_TABLE = {
    ord(c): 0x5f for c in string.punctuation if c not in '-_.'
}
CHARS_REPLACE_TABLE[0x2e] = 0x2d  # '.' -> '-'

#: SQS bulk get supports a maximum of 10 messages at a time.
SQS_MAX_MESSAGES = 10


def maybe_int(x):
    try:
        return int(x)
    except ValueError:
        return x


class Channel(virtual.Channel):
    default_region = 'us-east-1'
    default_visibility_timeout = 1800  # 30 minutes.
    default_wait_time_seconds = 10  # disabled see #198
    domain_format = 'kombu%(vhost)s'
    _asynsqs = None
    _sqs = None
    _queue_cache = {}
    _noack_queues = set()

    def __init__(self, *args, hub=None, **kwargs):
        if boto is None:
            raise ImportError('boto is not installed')
        super().__init__(*args, **kwargs)

        # SQS blows up if you try to create a new queue when one already
        # exists but with a different visibility_timeout.  This prepopulates
        # the queue_cache to protect us from recreating
        # queues that are known to already exist.
        self._update_queue_cache(self.queue_name_prefix)

        # The drain_events() method stores extra messages in a local
        # Deque object.  This allows multiple messages to be requested from
        # SQS at once for performance, but maintains the same external API
        # to the caller of the drain_events() method.
        self._queue_message_cache = collections.deque()

        self.hub = hub or get_event_loop()

    def _update_queue_cache(self, queue_name_prefix):
        try:
            queues = self.sqs.get_all_queues(prefix=queue_name_prefix)
        except exception.SQSError as exc:
            if exc.status == 403:
                raise RuntimeError(
                    'SQS authorization error, access_key={0}'.format(
                        self.sqs.access_key))
            raise
        else:
            self._queue_cache.update({
                queue.name: queue for queue in queues
            })

    def basic_consume(self, queue, no_ack, *args, **kwargs):
        if no_ack:
            self._noack_queues.add(queue)
        if self.hub:
            self._loop1(queue)
        return super().basic_consume(queue, no_ack, *args, **kwargs)

    def basic_cancel(self, consumer_tag):
        if consumer_tag in self._consumers:
            queue = self._tag_to_queue[consumer_tag]
            self._noack_queues.discard(queue)
        return super().basic_cancel(consumer_tag)

    def drain_events(self, timeout=None):
        """Return a single payload message from one of our queues.

        Raises:
            Queue.Empty: if no messages available.
        """
        # If we're not allowed to consume or have no consumers, raise Empty
        if not self._consumers or not self.qos.can_consume():
            raise Empty()
        message_cache = self._queue_message_cache

        # Check if there are any items in our buffer.  If there are any, pop
        # off that queue first.
        try:
            return message_cache.popleft()
        except IndexError:
            pass

        # At this point, go and get more messages from SQS
        res, queue = self._poll(self.cycle, timeout=timeout)
        message_cache.extend((r, queue) for r in res)

        # Now try to pop off the queue again.
        try:
            return message_cache.popleft()
        except IndexError:
            raise Empty()

    def _reset_cycle(self):
        """Reset the consume cycle.

        Returns:
            FairCycle: object that points to our _get_bulk() method
                rather than the standard _get() method.  This allows for
                multiple messages to be returned at once from SQS (
                based on the prefetch limit).
        """
        self._cycle = scheduling.FairCycle(
            self._get_bulk, self._active_queues, Empty,
        )

    def entity_name(self, name, table=CHARS_REPLACE_TABLE):
        """Format AMQP queue name into a legal SQS queue name."""
        return str(safe_str(name)).translate(table)

    def _new_queue(self, queue, **kwargs):
        """Ensure a queue with given name exists in SQS."""
        if not isinstance(queue, str):
            return queue
        # Translate to SQS name for consistency with initial
        # _queue_cache population.
        queue = self.entity_name(self.queue_name_prefix + queue)

        # The SQS ListQueues method only returns 1000 queues.  When you have
        # so many queues, it's possible that the queue you are looking for is
        # not cached.  In this case, we could update the cache with the exact
        # queue name first.
        if queue not in self._queue_cache:
            self._update_queue_cache(queue)
        try:
            return self._queue_cache[queue]
        except KeyError:
            q = self._queue_cache[queue] = self.sqs.create_queue(
                queue, self.visibility_timeout,
            )
            return q

    def _delete(self, queue, *args, **kwargs):
<<<<<<< HEAD
        """delete queue by name."""
        super()._delete(queue)
=======
        """Delete queue by name."""
        super(Channel, self)._delete(queue)
>>>>>>> e1f55287
        self._queue_cache.pop(queue, None)

    def _put(self, queue, message, **kwargs):
        """Put message onto queue."""
        q = self._new_queue(queue)
        m = Message()
        m.set_body(dumps(message))
        q.write(m)

    def _message_to_python(self, message, queue_name, queue):
        payload = loads(bytes_to_str(message.get_body()))
        if queue_name in self._noack_queues:
            queue.delete_message(message)
        else:
            try:
                properties = payload['properties']
                delivery_info = payload['properties']['delivery_info']
            except KeyError:
                # json message not sent by kombu?
                delivery_info = {}
                properties = {'delivery_info': delivery_info}
                payload.update({
                    'body': bytes_to_str(message.get_body()),
                    'properties': properties,
                })
        # set delivery tag to SQS receipt handle
        delivery_info.update({
            'sqs_message': message, 'sqs_queue': queue,
        })
        properties['delivery_tag'] = message.receipt_handle
        return payload

    def _messages_to_python(self, messages, queue):
        """Convert a list of SQS Message objects into Payloads.

        This method handles converting SQS Message objects into
        Payloads, and appropriately updating the queue depending on
        the 'ack' settings for that queue.

        Arguments:
            messages (SQSMessage): A list of SQS Message objects.
            queue (str): Name representing the queue they came from.

        Returns:
            List: A list of Payload objects
        """
        q = self._new_queue(queue)
        return [self._message_to_python(m, queue, q) for m in messages]

    def _get_bulk(self, queue,
                  max_if_unlimited=SQS_MAX_MESSAGES, callback=None):
        """Try to retrieve multiple messages off ``queue``.

        Where :meth:`_get` returns a single Payload object, this method
        returns a list of Payload objects.  The number of objects returned
        is determined by the total number of messages available in the queue
        and the number of messages the QoS object allows (based on the
        prefetch_count).

        Note:
            Ignores QoS limits so caller is responsible for checking
            that we are allowed to consume at least one message from the
            queue.  get_bulk will then ask QoS for an estimate of
            the number of extra messages that we can consume.

        Arguments:
            queue (str): The queue name to pull from.

        Returns:
            List[Message]
        """
        # drain_events calls `can_consume` first, consuming
        # a token, so we know that we are allowed to consume at least
        # one message.
        maxcount = self._get_message_estimate()
        if maxcount:
            q = self._new_queue(queue)
            messages = q.get_messages(num_messages=maxcount)

            if messages:
                return self._messages_to_python(messages, queue)
        raise Empty()

    def _get(self, queue):
        """Try to retrieve a single message off ``queue``."""
        q = self._new_queue(queue)
        messages = q.get_messages(num_messages=1)
        if messages:
            return self._messages_to_python(messages, queue)[0]
        raise Empty()

    def _loop1(self, queue, _=None):
        self.hub.call_soon(self._schedule_queue, queue)

    def _schedule_queue(self, queue):
        if queue in self._active_queues:
            if self.qos.can_consume():
                self._get_bulk_async(
                    queue, callback=promise(self._loop1, (queue,)),
                )
            else:
                self._loop1(queue)

    def _get_message_estimate(self, max_if_unlimited=SQS_MAX_MESSAGES):
        maxcount = self.qos.can_consume_max_estimate()
        return min(
            max_if_unlimited if maxcount is None else max(maxcount, 1),
            max_if_unlimited,
        )

    def _get_bulk_async(self, queue,
                        max_if_unlimited=SQS_MAX_MESSAGES, callback=None):
        maxcount = self._get_message_estimate()
        if maxcount:
            return self._get_async(queue, maxcount, callback=callback)
        # Not allowed to consume, make sure to notify callback..
        callback = ensure_promise(callback)
        callback([])
        return callback

    def _get_async(self, queue, count=1, callback=None):
        q = self._new_queue(queue)
        return self._get_from_sqs(
            q, count=count, connection=self.asynsqs,
            callback=transform(self._on_messages_ready, callback, q, queue),
        )

    def _on_messages_ready(self, queue, qname, messages):
        if messages:
            callbacks = self.connection._callbacks
            for raw_message in messages:
                message = self._message_to_python(raw_message, qname, queue)
                callbacks[qname](message)

    def _get_from_sqs(self, queue,
                      count=1, connection=None, callback=None):
        """Retrieve and handle messages from SQS.

        Uses long polling and returns :class:`~vine.promises.promise`.
        """
        connection = connection if connection is not None else queue.connection
        return connection.receive_message(
            queue, number_messages=count,
            wait_time_seconds=self.wait_time_seconds,
            callback=callback,
        )

    def _restore(self, message,
                 unwanted_delivery_info=('sqs_message', 'sqs_queue')):
        for unwanted_key in unwanted_delivery_info:
            # Remove objects that aren't JSON serializable (Issue #1108).
            message.delivery_info.pop(unwanted_key, None)
        return super()._restore(message)

    def basic_ack(self, delivery_tag, multiple=False):
        delivery_info = self.qos.get(delivery_tag).delivery_info
        try:
            queue = delivery_info['sqs_queue']
        except KeyError:
            pass
        else:
            queue.delete_message(delivery_info['sqs_message'])
        super().basic_ack(delivery_tag)

    def _size(self, queue):
        """Return the number of messages in a queue."""
        return self._new_queue(queue).count()

    def _purge(self, queue):
        """Delete all current messages in a queue."""
        q = self._new_queue(queue)
        # SQS is slow at registering messages, so run for a few
        # iterations to ensure messages are deleted.
        size = 0
        for i in range(10):
            size += q.count()
            if not size:
                break
        q.clear()
        return size

    def close(self):
        super().close()
        for conn in (self._sqs, self._asynsqs):
            if conn:
                try:
                    conn.close()
                except AttributeError as exc:  # FIXME ???
                    if "can't set attribute" not in str(exc):
                        raise

    def _get_regioninfo(self, regions):
        if self.regioninfo:
            return self.regioninfo
        if self.region:
            for _r in regions:
                if _r.name == self.region:
                    return _r

    def _aws_connect_to(self, fun, regions):
        conninfo = self.conninfo
        region = self._get_regioninfo(regions)
        is_secure = self.is_secure if self.is_secure is not None else True
        port = self.port if self.port is not None else conninfo.port
        return fun(region=region,
                   aws_access_key_id=conninfo.userid,
                   aws_secret_access_key=conninfo.password,
                   is_secure=is_secure,
                   port=port)

    @property
    def sqs(self):
        if self._sqs is None:
            self._sqs = self._aws_connect_to(SQSConnection, regions())
        return self._sqs

    @property
    def asynsqs(self):
        if self._asynsqs is None:
            self._asynsqs = self._aws_connect_to(
                AsyncSQSConnection, _asynsqs.regions(),
            )
        return self._asynsqs

    @property
    def conninfo(self):
        return self.connection.client

    @property
    def transport_options(self):
        return self.connection.client.transport_options

    @cached_property
    def visibility_timeout(self):
        return (self.transport_options.get('visibility_timeout') or
                self.default_visibility_timeout)

    @cached_property
    def queue_name_prefix(self):
        return self.transport_options.get('queue_name_prefix', '')

    @cached_property
    def supports_fanout(self):
        return False

    @cached_property
    def region(self):
        return self.transport_options.get('region') or self.default_region

    @cached_property
    def regioninfo(self):
        return self.transport_options.get('regioninfo')

    @cached_property
    def is_secure(self):
        return self.transport_options.get('is_secure')

    @cached_property
    def port(self):
        return self.transport_options.get('port')

    @cached_property
    def wait_time_seconds(self):
        return self.transport_options.get('wait_time_seconds',
                                          self.default_wait_time_seconds)


class Transport(virtual.Transport):
    Channel = Channel

    polling_interval = 1
    wait_time_seconds = 0
    default_port = None
    connection_errors = (
        virtual.Transport.connection_errors +
        (exception.SQSError, socket.error)
    )
    channel_errors = (
        virtual.Transport.channel_errors + (exception.SQSDecodeError,)
    )
    driver_type = 'sqs'
    driver_name = 'sqs'

    implements = virtual.Transport.implements.extend(
        async=True,
        exchange_type=frozenset(['direct']),
    )<|MERGE_RESOLUTION|>--- conflicted
+++ resolved
@@ -200,13 +200,8 @@
             return q
 
     def _delete(self, queue, *args, **kwargs):
-<<<<<<< HEAD
         """delete queue by name."""
         super()._delete(queue)
-=======
-        """Delete queue by name."""
-        super(Channel, self)._delete(queue)
->>>>>>> e1f55287
         self._queue_cache.pop(queue, None)
 
     def _put(self, queue, message, **kwargs):
