--- conflicted
+++ resolved
@@ -1,16 +1,4 @@
-<<<<<<< HEAD
-"""
-kombu.transport.pyamqp
-======================
-
-pure python amqp transport.
-
-"""
-=======
 """Pure-Python amqp transport."""
-from __future__ import absolute_import, unicode_literals
-
->>>>>>> e1f55287
 import amqp
 
 from kombu.utils.amq_manager import get_manager
