--- conflicted
+++ resolved
@@ -1,14 +1,7 @@
-<<<<<<< HEAD
-=======
 """Python Compatibility Utilities."""
-from __future__ import absolute_import, unicode_literals
-
->>>>>>> 4a690cef
 import numbers
 import sys
-
 from functools import wraps
-
 from contextlib import contextmanager
 
 try:
@@ -25,15 +18,6 @@
         from multiprocessing.util import register_after_fork  # noqa
     except ImportError:
         register_after_fork = None  # noqa
-
-try:
-    from typing import NamedTuple
-except ImportError:
-    import collections
-
-    def NamedTuple(name, fields):
-        """Typed version of collections.namedtuple."""
-        return collections.namedtuple(name, [k for k, _ in fields])
 
 _environment = None
 
