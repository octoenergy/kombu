--- conflicted
+++ resolved
@@ -1,9 +1,4 @@
-<<<<<<< HEAD
-=======
 """UUID utilities."""
-from __future__ import absolute_import, unicode_literals
-
->>>>>>> 4a690cef
 from uuid import uuid4
 
 
