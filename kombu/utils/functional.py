<<<<<<< HEAD
=======
"""Functional Utilities."""
from __future__ import absolute_import, unicode_literals

>>>>>>> 4a690cef
import random
import threading

from collections import OrderedDict, UserDict
from itertools import count, repeat
from time import sleep
from typing import (
    Any, Callable, Dict, Iterable, Iterator,
    KeysView, Mapping, Optional, Sequence, Tuple,
)

from vine.utils import wraps

from .encoding import safe_repr as _safe_repr

__all__ = [
    'LRUCache', 'memoize', 'lazy', 'maybe_evaluate',
    'is_list', 'maybe_list', 'dictfilter',
]

KEYWORD_MARK = object()

MemoizeKeyFun = Callable[[Sequence, Mapping], Any]


class ChannelPromise(object):

    def __init__(self, contract):
        self.__contract__ = contract

    def __call__(self):
        try:
            return self.__value__
        except AttributeError:
            value = self.__value__ = self.__contract__()
            return value

    def __repr__(self):
        try:
            return repr(self.__value__)
        except AttributeError:
            return '<promise: 0x{0:x}>'.format(id(self.__contract__))


class LRUCache(UserDict):
    """LRU Cache implementation using a doubly linked list to track access.

    Arguments:
        limit (int): The maximum number of keys to keep in the cache.
            When a new key is inserted and the limit has been exceeded,
            the *Least Recently Used* key will be discarded from the
            cache.
    """

    def __init__(self, limit: Optional[int]=None) -> None:
        self.limit = limit
        self.mutex = threading.RLock()
        self.data = OrderedDict()  # type: OrderedDict

    def __getitem__(self, key: Any) -> Any:
        with self.mutex:
            value = self[key] = self.data.pop(key)
            return value

    def update(self, *args, **kwargs) -> None:
        with self.mutex:
            data, limit = self.data, self.limit
            data.update(*args, **kwargs)
            if limit and len(data) > limit:
                # pop additional items in case limit exceeded
                for _ in range(len(data) - limit):
                    data.popitem(last=False)

    def popitem(self, last: bool=True) -> Any:
        with self.mutex:
            return self.data.popitem(last)

    def __setitem__(self, key: Any, value: Any) -> None:
        # remove least recently used key.
        with self.mutex:
            if self.limit and len(self.data) >= self.limit:
                self.data.pop(next(iter(self.data)))
            self.data[key] = value

    def __iter__(self) -> Iterator:
        return iter(self.data)

    def items(self) -> Iterator[Tuple[Any, Any]]:
        with self.mutex:
            for k in self:
                try:
                    yield (k, self.data[k])
                except KeyError:  # pragma: no cover
                    pass

    def values(self) -> Iterator[Any]:
        with self.mutex:
            for k in self:
                try:
                    yield self.data[k]
                except KeyError:  # pragma: no cover
                    pass

    def keys(self) -> KeysView:
        # userdict.keys in py3k calls __getitem__
        with self.mutex:
            return self.data.keys()

    def incr(self, key: Any, delta: int=1) -> Any:
        with self.mutex:
            # this acts as memcached does- store as a string, but return a
            # integer as long as it exists and we can cast it
            newval = int(self.data.pop(key)) + delta
            self[key] = str(newval)
            return newval

    def __getstate__(self) -> Mapping[str, Any]:
        d = dict(vars(self))
        d.pop('mutex')
        return d

    def __setstate__(self, state: Dict[str, Any]) -> None:
        self.__dict__ = state
        self.mutex = threading.RLock()


def memoize(maxsize: Optional[int]=None,
            keyfun: Optional[MemoizeKeyFun]=None,
            Cache: Any=LRUCache) -> Callable:

<<<<<<< HEAD
    def _memoize(fun: Callable) -> Callable:
=======
        def items(self):
            return list(self._iterate_items())


def memoize(maxsize=None, keyfun=None, Cache=LRUCache):
    """Decorator to cache function return value."""
    def _memoize(fun):
>>>>>>> 4a690cef
        mutex = threading.Lock()
        cache = Cache(limit=maxsize)

        @wraps(fun)
        def _M(*args, **kwargs) -> Any:
            if keyfun:
                key = keyfun(args, kwargs)
            else:
                key = args + (KEYWORD_MARK,) + tuple(sorted(kwargs.items()))
            try:
                with mutex:
                    value = cache[key]
            except KeyError:
                value = fun(*args, **kwargs)
                _M.misses += 1
                with mutex:
                    cache[key] = value
            else:
                _M.hits += 1
            return value

        def clear() -> None:
            """Clear the cache and reset cache statistics."""
            cache.clear()
            _M.hits = _M.misses = 0

        _M.hits = _M.misses = 0
        _M.clear = clear
        _M.original_func = fun
        return _M

    return _memoize


class lazy:
    """Holds lazy evaluation.

    Evaluated when called or if the :meth:`evaluate` method is called.
    The function is re-evaluated on every call.

    Overloaded operations that will evaluate the promise:
        :meth:`__str__`, :meth:`__repr__`
    """

    def __init__(self, fun: Callable, *args, **kwargs) -> None:
        self._fun = fun
        self._args = args
        self._kwargs = kwargs

    def __call__(self) -> Any:
        return self.evaluate()

    def evaluate(self) -> Any:
        return self._fun(*self._args, **self._kwargs)

    def __str__(self) -> str:
        return str(self())

    def __repr__(self) -> str:
        return repr(self())

    def __eq__(self, rhs) -> bool:
        return self() == rhs

    def __ne__(self, rhs) -> bool:
        return self() != rhs

    def __deepcopy__(self, memo: Dict) -> Any:
        memo[id(self)] = self
        return self

    def __reduce__(self) -> Any:
        return (self.__class__, (self._fun,), {'_args': self._args,
                                               '_kwargs': self._kwargs})


<<<<<<< HEAD
def maybe_evaluate(value: Any) -> Any:
    """Evaluates if the value is a :class:`lazy` instance."""
=======
def maybe_evaluate(value):
    """Evaluate value only if value is a :class:`lazy` instance."""
>>>>>>> 4a690cef
    if isinstance(value, lazy):
        return value.evaluate()
    return value


<<<<<<< HEAD
def is_list(l: Any,
            scalars: tuple=(Mapping, str),
            iters: tuple=(Iterable,)) -> bool:
    """Return true if the object is iterable (but not
    if object is a mapping or string)."""
=======
def is_list(l, scalars=(Mapping, string_t), iters=(Iterable,)):
    """Return true if the object is iterable.

    Note:
        Returns false if object is a mapping or string.
    """
>>>>>>> 4a690cef
    return isinstance(l, iters) and not isinstance(l, scalars or ())


def maybe_list(l: Any, scalars: tuple=(Mapping, str)) -> Optional[Sequence]:
    """Return list of one element if ``l`` is a scalar."""
    return l if l is None or is_list(l, scalars) else [l]


<<<<<<< HEAD
def dictfilter(d: Optional[Mapping]=None, **kw) -> Mapping:
    """Remove all keys from dict ``d`` whose value is :const:`None`"""
=======
def dictfilter(d=None, **kw):
    """Remove all keys from dict ``d`` whose value is :const:`None`."""
>>>>>>> 4a690cef
    d = kw if d is None else (dict(d, **kw) if kw else d)
    return {k: v for k, v in d.items() if v is not None}


def shufflecycle(it):
    it = list(it)  # don't modify callers list
    shuffle = random.shuffle
    for _ in repeat(None):
        shuffle(it)
        yield it[0]


def fxrange(start=1.0, stop=None, step=1.0, repeatlast=False):
    cur = start * 1.0
    while 1:
        if not stop or cur <= stop:
            yield cur
            cur += step
        else:
            if not repeatlast:
                break
            yield cur - step


def fxrangemax(start=1.0, stop=None, step=1.0, max=100.0):
    sum_, cur = 0, start * 1.0
    while 1:
        if sum_ >= max:
            break
        yield cur
        if stop:
            cur = min(cur + step, stop)
        else:
            cur += step
        sum_ += cur


def retry_over_time(fun, catch, args=[], kwargs={}, errback=None,
                    max_retries=None, interval_start=2, interval_step=2,
                    interval_max=30, callback=None):
    """Retry the function over and over until max retries is exceeded.

    For each retry we sleep a for a while before we try again, this interval
    is increased for every retry until the max seconds is reached.

    Arguments:
        fun (Callable): The function to try
        catch (Tuple[BaseException]): Exceptions to catch, can be either
            tuple or a single exception class.

    Keyword Arguments:
        args (Tuple): Positional arguments passed on to the function.
        kwargs (Dict): Keyword arguments passed on to the function.
        errback (Callable): Callback for when an exception in ``catch``
            is raised.  The callback must take three arguments:
            ``exc``, ``interval_range`` and ``retries``, where ``exc``
            is the exception instance, ``interval_range`` is an iterator
            which return the time in seconds to sleep next, and ``retries``
            is the number of previous retries.
        max_retries (int): Maximum number of retries before we give up.
            If this is not set, we will retry forever.
        interval_start (float): How long (in seconds) we start sleeping
            between retries.
        interval_step (float): By how much the interval is increased for
            each retry.
        interval_max (float): Maximum number of seconds to sleep
            between retries.
    """
    retries = 0
    interval_range = fxrange(interval_start,
                             interval_max + interval_start,
                             interval_step, repeatlast=True)
    for retries in count():
        try:
            return fun(*args, **kwargs)
        except catch as exc:
            if max_retries and retries >= max_retries:
                raise
            if callback:
                callback()
            tts = float(errback(exc, interval_range, retries) if errback
                        else next(interval_range))
            if tts:
                for _ in range(int(tts)):
                    if callback:
                        callback()
                    sleep(1.0)
                # sleep remainder after int truncation above.
                sleep(abs(int(tts) - tts))


def reprkwargs(kwargs, sep=', ', fmt='{0}={1}'):
    return sep.join(fmt.format(k, _safe_repr(v)) for k, v in kwargs.items())


def reprcall(name, args=(), kwargs={}, sep=', '):
    return '{0}({1}{2}{3})'.format(
        name, sep.join(map(_safe_repr, args or ())),
        (args and kwargs) and sep or '',
        reprkwargs(kwargs, sep),
    )


# Compat names (before kombu 3.0)
promise = lazy
maybe_promise = maybe_evaluate<|MERGE_RESOLUTION|>--- conflicted
+++ resolved
@@ -1,12 +1,6 @@
-<<<<<<< HEAD
-=======
 """Functional Utilities."""
-from __future__ import absolute_import, unicode_literals
-
->>>>>>> 4a690cef
 import random
 import threading
-
 from collections import OrderedDict, UserDict
 from itertools import count, repeat
 from time import sleep
@@ -14,9 +8,7 @@
     Any, Callable, Dict, Iterable, Iterator,
     KeysView, Mapping, Optional, Sequence, Tuple,
 )
-
 from vine.utils import wraps
-
 from .encoding import safe_repr as _safe_repr
 
 __all__ = [
@@ -58,7 +50,7 @@
             cache.
     """
 
-    def __init__(self, limit: Optional[int]=None) -> None:
+    def __init__(self, limit: int = None) -> None:
         self.limit = limit
         self.mutex = threading.RLock()
         self.data = OrderedDict()  # type: OrderedDict
@@ -133,18 +125,9 @@
 def memoize(maxsize: Optional[int]=None,
             keyfun: Optional[MemoizeKeyFun]=None,
             Cache: Any=LRUCache) -> Callable:
-
-<<<<<<< HEAD
+    """Decorator to cache function return value."""
+
     def _memoize(fun: Callable) -> Callable:
-=======
-        def items(self):
-            return list(self._iterate_items())
-
-
-def memoize(maxsize=None, keyfun=None, Cache=LRUCache):
-    """Decorator to cache function return value."""
-    def _memoize(fun):
->>>>>>> 4a690cef
         mutex = threading.Lock()
         cache = Cache(limit=maxsize)
 
@@ -221,32 +204,21 @@
                                                '_kwargs': self._kwargs})
 
 
-<<<<<<< HEAD
 def maybe_evaluate(value: Any) -> Any:
-    """Evaluates if the value is a :class:`lazy` instance."""
-=======
-def maybe_evaluate(value):
     """Evaluate value only if value is a :class:`lazy` instance."""
->>>>>>> 4a690cef
     if isinstance(value, lazy):
         return value.evaluate()
     return value
 
 
-<<<<<<< HEAD
 def is_list(l: Any,
             scalars: tuple=(Mapping, str),
             iters: tuple=(Iterable,)) -> bool:
-    """Return true if the object is iterable (but not
-    if object is a mapping or string)."""
-=======
-def is_list(l, scalars=(Mapping, string_t), iters=(Iterable,)):
     """Return true if the object is iterable.
 
     Note:
         Returns false if object is a mapping or string.
     """
->>>>>>> 4a690cef
     return isinstance(l, iters) and not isinstance(l, scalars or ())
 
 
@@ -255,13 +227,8 @@
     return l if l is None or is_list(l, scalars) else [l]
 
 
-<<<<<<< HEAD
 def dictfilter(d: Optional[Mapping]=None, **kw) -> Mapping:
-    """Remove all keys from dict ``d`` whose value is :const:`None`"""
-=======
-def dictfilter(d=None, **kw):
     """Remove all keys from dict ``d`` whose value is :const:`None`."""
->>>>>>> 4a690cef
     d = kw if d is None else (dict(d, **kw) if kw else d)
     return {k: v for k, v in d.items() if v is not None}
 
